use core::{iter::once, str::Split};

use crate::{
    diagnostic::{diagnostic_url, Diagnostic, Label},
    index::{Index, ParseIndexError},
};
use alloc::{
    borrow::Cow,
    boxed::Box,
    fmt,
    string::{String, ToString},
    vec::Vec,
};

const ENCODED_TILDE: &[u8] = b"~0";
const ENCODED_SLASH: &[u8] = b"~1";

const ENC_PREFIX: u8 = b'~';
const TILDE_ENC: u8 = b'0';
const SLASH_ENC: u8 = b'1';

/*
░░░░░░░░░░░░░░░░░░░░░░░░░░░░░░░░░░░░░░░░░░░░░░░░░░░░░░░░░░░░░░░░░░░░░░░░░░░░░░░░
╔══════════════════════════════════════════════════════════════════════════════╗
║                                                                              ║
║                                    Token                                     ║
║                                   ¯¯¯¯¯¯¯                                    ║
╚══════════════════════════════════════════════════════════════════════════════╝
░░░░░░░░░░░░░░░░░░░░░░░░░░░░░░░░░░░░░░░░░░░░░░░░░░░░░░░░░░░░░░░░░░░░░░░░░░░░░░░░
*/

/// A `Token` is a segment of a JSON [`Pointer`](crate::Token), preceded by `'/'` (`%x2F`).
///
/// `Token`s can represent a key in a JSON object or an index in an array.
///
/// - Indexes should not contain leading zeros.
/// - When dealing with arrays or path expansion for assignment, `"-"` represent
///   the next, non-existent index in a JSON array.
#[derive(Debug, Clone, PartialEq, Eq, PartialOrd, Ord, Hash)]
pub struct Token<'a> {
    inner: Cow<'a, str>,
}

impl<'a> Token<'a> {
    /// Constructs a `Token` from an RFC 6901 encoded string.
    ///
    /// This is like [`Self::from_encoded`], except that no validation is
    /// performed on the input string.
    ///
    /// ## Safety
    /// Input string must be RFC 6901 encoded.
    pub(crate) unsafe fn from_encoded_unchecked(inner: impl Into<Cow<'a, str>>) -> Self {
        Self {
            inner: inner.into(),
        }
    }

    /// Constructs a `Token` from an RFC 6901 encoded string.
    ///
    /// To be valid, the string must not contain any `/` characters, and any `~`
    /// characters must be followed by either `0` or `1`.
    ///
    /// This function does not allocate.
    ///
    /// # Examples
    ///
    /// ```
    /// # use jsonptr::Token;
    /// assert_eq!(Token::from_encoded("~1foo~1~0bar").unwrap().decoded(), "/foo/~bar");
    /// let err = Token::from_encoded("foo/oops~bar").unwrap_err();
    /// assert_eq!(err.offset, 3);
    /// ```
    ///
    /// ## Errors
    /// Returns `InvalidEncodingError` if the input string is not a valid RFC
    /// 6901 (`~` must be followed by `0` or `1`)
    pub fn from_encoded(s: impl Into<Cow<'a, str>>) -> Result<Self, EncodingError> {
        let inner = s.into();
        let mut escaped = false;
        for (offset, b) in inner.bytes().enumerate() {
            match b {
                b'/' => {
                    return Err(EncodingError {
                        offset,
                        source: InvalidEncoding::Slash,
                    })
                }
                ENC_PREFIX => {
                    escaped = true;
                }
                TILDE_ENC | SLASH_ENC if escaped => {
                    escaped = false;
                }
                _ => {
                    if escaped {
                        return Err(EncodingError {
                            offset,
                            source: InvalidEncoding::Tilde,
                        });
                    }
                }
            }
        }
        if escaped {
            return Err(EncodingError {
<<<<<<< HEAD
                offset: inner.len(),
                source: InvalidEncoding::Slash,
=======
                offset: s.len(),
                source: InvalidEncoding::Tilde,
>>>>>>> 29840e7e
            });
        }
        Ok(Self { inner })
    }

    /// Constructs a `Token` from an arbitrary string.
    ///
    /// If the string contains a `/` or a `~`, then it will be assumed not
    /// encoded, in which case this function will encode it, allocating a new
    /// string.
    ///
    /// If the string is already encoded per RFC 6901, use
    /// [`Self::from_encoded`] instead, otherwise it will end up double-encoded.
    ///
    /// # Examples
    ///
    /// ```
    /// # use jsonptr::Token;
    /// assert_eq!(Token::new("/foo/~bar").encoded(), "~1foo~1~0bar");
    /// ```
    pub fn new(s: impl Into<Cow<'a, str>>) -> Self {
        let s = s.into();

        if let Some(i) = s.bytes().position(|b| b == b'/' || b == b'~') {
            let input = s.as_bytes();
            // we could take advantage of [`Cow::into_owned`] here, but it would
            // mean copying over the entire string, only to overwrite a portion
            // of it... so instead we explicitly allocate a new buffer and copy
            // only the prefix until the first encoded character
            // NOTE: the output is at least as large as the input + 1, so we
            // allocate that much capacity ahead of time
            let mut bytes = Vec::with_capacity(input.len() + 1);
            bytes.extend_from_slice(&input[..i]);
            for &b in &input[i..] {
                match b {
                    b'/' => {
                        bytes.extend_from_slice(ENCODED_SLASH);
                    }
                    b'~' => {
                        bytes.extend_from_slice(ENCODED_TILDE);
                    }
                    other => {
                        bytes.push(other);
                    }
                }
            }
            Self {
                // SAFETY: we started from a valid UTF-8 sequence of bytes,
                // and only replaced some ASCII characters with other two ASCII
                // characters, so the output is guaranteed valid UTF-8.
                inner: Cow::Owned(unsafe { String::from_utf8_unchecked(bytes) }),
            }
        } else {
            Self { inner: s }
        }
    }

    /// Converts into an owned copy of this token.
    ///
    /// If the token is not already owned, this will clone the referenced string
    /// slice.
    pub fn into_owned(self) -> Token<'static> {
        Token {
            inner: Cow::Owned(self.inner.into_owned()),
        }
    }

    /// Extracts an owned copy of this token.
    ///
    /// If the token is not already owned, this will clone the referenced string
    /// slice.
    ///
    /// This method is like [`Self::into_owned`], except it doesn't take
    /// ownership of the original `Token`.
    pub fn to_owned(&self) -> Token<'static> {
        Token {
            inner: Cow::Owned(self.inner.clone().into_owned()),
        }
    }

    /// Returns the encoded string representation of the `Token`.
    ///
    /// # Examples
    ///
    /// ```
    /// # use jsonptr::Token;
    /// assert_eq!(Token::new("~bar").encoded(), "~0bar");
    /// ```
    pub fn encoded(&self) -> &str {
        &self.inner
    }

    /// Returns the decoded string representation of the `Token`.
    ///
    /// # Examples
    ///
    /// ```
    /// # use jsonptr::Token;
    /// assert_eq!(Token::new("~bar").decoded(), "~bar");
    /// ```
    pub fn decoded(&self) -> Cow<'_, str> {
        if let Some(i) = self.inner.bytes().position(|b| b == ENC_PREFIX) {
            let input = self.inner.as_bytes();
            // we could take advantage of [`Cow::into_owned`] here, but it would
            // mean copying over the entire string, only to overwrite a portion
            // of it... so instead we explicitly allocate a new buffer and copy
            // only the prefix until the first encoded character
            // NOTE: the output is at least as large as the input + 1, so we
            // allocate that much capacity ahead of time
            let mut bytes = Vec::with_capacity(input.len() + 1);
            bytes.extend_from_slice(&input[..i]);
            // we start from the first escaped character
            let mut escaped = true;
            for &b in &input[i + 1..] {
                match b {
                    ENC_PREFIX => {
                        escaped = true;
                    }
                    TILDE_ENC if escaped => {
                        bytes.push(b'~');
                        escaped = false;
                    }
                    SLASH_ENC if escaped => {
                        bytes.push(b'/');
                        escaped = false;
                    }
                    other => {
                        bytes.push(other);
                    }
                }
            }
            // SAFETY: we start from a valid String, and only write valid UTF-8
            // byte sequences into it.
            Cow::Owned(unsafe { String::from_utf8_unchecked(bytes) })
        } else {
            // if there are no encoded characters, we don't need to allocate!
            self.inner.clone()
        }
    }

    /// Attempts to parse the given `Token` as an array index.
    ///
    /// Per [RFC 6901](https://datatracker.ietf.org/doc/html/rfc6901#section-4),
    /// the acceptable values are non-negative integers and the `-` character,
    /// which stands for the next, non-existent member after the last array
    /// element.
    ///
    /// ## Examples
    ///
    /// ```
    /// # use jsonptr::{index::Index, Token};
    /// assert_eq!(Token::new("-").to_index(), Ok(Index::Next));
    /// assert_eq!(Token::new("0").to_index(), Ok(Index::Num(0)));
    /// assert_eq!(Token::new("2").to_index(), Ok(Index::Num(2)));
    /// assert!(Token::new("a").to_index().is_err());
    /// assert!(Token::new("-1").to_index().is_err());
    /// ```
    /// ## Errors
    /// Returns [`ParseIndexError`] if the token is not a valid array index.
    pub fn to_index(&self) -> Result<Index, ParseIndexError> {
        self.try_into()
    }

    /// Returns if the `Token` is `-`, which stands for the next array index.
    ///
    /// See also [`Self::to_index`].
    pub fn is_next(&self) -> bool {
        matches!(self.to_index(), Ok(Index::Next))
    }
}

macro_rules! impl_from_num {
    ($($ty:ty),*) => {
        $(
            impl From<$ty> for Token<'static> {
                fn from(v: $ty) -> Self {
                    // SAFETY: only used for integer types, which are always valid
                    unsafe { Token::from_encoded_unchecked(v.to_string()) }
                }
            }
        )*
    };
}
impl_from_num!(u8, u16, u32, u64, u128, usize, i8, i16, i32, i64, i128, isize);

impl<'a> From<&'a str> for Token<'a> {
    fn from(value: &'a str) -> Self {
        Token::new(value)
    }
}

impl<'a> From<&'a String> for Token<'a> {
    fn from(value: &'a String) -> Self {
        Token::new(value)
    }
}

impl From<String> for Token<'static> {
    fn from(value: String) -> Self {
        Token::new(value)
    }
}

impl<'a> From<&Token<'a>> for Token<'a> {
    fn from(value: &Token<'a>) -> Self {
        value.clone()
    }
}

impl alloc::fmt::Display for Token<'_> {
    fn fmt(&self, f: &mut alloc::fmt::Formatter<'_>) -> alloc::fmt::Result {
        write!(f, "{}", self.decoded())
    }
}

/*
░░░░░░░░░░░░░░░░░░░░░░░░░░░░░░░░░░░░░░░░░░░░░░░░░░░░░░░░░░░░░░░░░░░░░░░░░░░░░░░░
╔══════════════════════════════════════════════════════════════════════════════╗
║                                                                              ║
║                                    Tokens                                    ║
║                                   ¯¯¯¯¯¯¯¯                                   ║
╚══════════════════════════════════════════════════════════════════════════════╝
░░░░░░░░░░░░░░░░░░░░░░░░░░░░░░░░░░░░░░░░░░░░░░░░░░░░░░░░░░░░░░░░░░░░░░░░░░░░░░░░
*/

/// An iterator over the [`Token`]s of a [`Pointer`](crate::Pointer).
#[derive(Debug)]
pub struct Tokens<'a> {
    inner: Split<'a, char>,
}

impl<'a> Iterator for Tokens<'a> {
    type Item = Token<'a>;
    fn next(&mut self) -> Option<Self::Item> {
        self.inner
            .next()
            // SAFETY: source pointer is encoded
            .map(|s| unsafe { Token::from_encoded_unchecked(s) })
    }
}
impl<'t> Tokens<'t> {
    pub(crate) fn new(inner: Split<'t, char>) -> Self {
        Self { inner }
    }
}

/*
░░░░░░░░░░░░░░░░░░░░░░░░░░░░░░░░░░░░░░░░░░░░░░░░░░░░░░░░░░░░░░░░░░░░░░░░░░░░░░░░
╔══════════════════════════════════════════════════════════════════════════════╗
║                                                                              ║
║                             InvalidEncodingError                             ║
║                            ¯¯¯¯¯¯¯¯¯¯¯¯¯¯¯¯¯¯¯¯¯¯                            ║
╚══════════════════════════════════════════════════════════════════════════════╝
░░░░░░░░░░░░░░░░░░░░░░░░░░░░░░░░░░░░░░░░░░░░░░░░░░░░░░░░░░░░░░░░░░░░░░░░░░░░░░░░
*/

#[deprecated(since = "0.7.0", note = "renamed to `EncodingError`")]
/// Deprecated alias for [`EncodingError`].
pub type InvalidEncodingError = EncodingError;

/*
░░░░░░░░░░░░░░░░░░░░░░░░░░░░░░░░░░░░░░░░░░░░░░░░░░░░░░░░░░░░░░░░░░░░░░░░░░░░░░░░
╔══════════════════════════════════════════════════════════════════════════════╗
║                                                                              ║
║                                EncodingError                                 ║
║                               ¯¯¯¯¯¯¯¯¯¯¯¯¯¯¯                                ║
╚══════════════════════════════════════════════════════════════════════════════╝
░░░░░░░░░░░░░░░░░░░░░░░░░░░░░░░░░░░░░░░░░░░░░░░░░░░░░░░░░░░░░░░░░░░░░░░░░░░░░░░░
*/

/// A token within a json pointer contained invalid encoding (`~` not followed
/// by `0` or `1`).
///
#[derive(Debug, PartialEq, Eq)]
pub struct EncodingError {
    /// offset of the erroneous `~` from within the `Token`
    pub offset: usize,
    /// the specific encoding error
    pub source: InvalidEncoding,
}

impl fmt::Display for EncodingError {
    fn fmt(&self, f: &mut fmt::Formatter<'_>) -> fmt::Result {
        write!(
            f,
            "token contains invalid encoding at offset {}",
            self.offset
        )
    }
}

impl Diagnostic for EncodingError {
    type Subject = String;

    fn url() -> &'static str {
        diagnostic_url!(struct EncodingError)
    }

    fn labels(&self, subject: &Self::Subject) -> Option<Box<dyn Iterator<Item = Label>>> {
        let (text, offset) = match self.source {
            InvalidEncoding::Tilde => {
                if self.offset == subject.len() {
                    ("incomplete escape sequence", self.offset - 1)
                } else {
                    ("must be 0 or 1", self.offset)
                }
            }
            InvalidEncoding::Slash => ("invalid character", self.offset),
        };
        Some(Box::new(once(Label::new(text.to_string(), offset, 1))))
    }
}

#[cfg(feature = "miette")]
impl miette::Diagnostic for EncodingError {}

#[cfg(feature = "std")]
impl std::error::Error for EncodingError {
    fn source(&self) -> Option<&(dyn std::error::Error + 'static)> {
        Some(&self.source)
    }
}

/*
░░░░░░░░░░░░░░░░░░░░░░░░░░░░░░░░░░░░░░░░░░░░░░░░░░░░░░░░░░░░░░░░░░░░░░░░░░░░░░░░
╔══════════════════════════════════════════════════════════════════════════════╗
║                                                                              ║
║                               InvalidEncoding                                ║
║                              ¯¯¯¯¯¯¯¯¯¯¯¯¯¯¯¯¯                               ║
╚══════════════════════════════════════════════════════════════════════════════╝
░░░░░░░░░░░░░░░░░░░░░░░░░░░░░░░░░░░░░░░░░░░░░░░░░░░░░░░░░░░░░░░░░░░░░░░░░░░░░░░░
*/

/// Represents the specific type of invalid encoding error.
#[derive(Debug, PartialEq, Eq, Clone, Copy)]
pub enum InvalidEncoding {
    /// `~` not followed by `0` or `1`
    Tilde,
    /// non-encoded `/` found in token
    Slash,
}

impl fmt::Display for InvalidEncoding {
    fn fmt(&self, f: &mut fmt::Formatter<'_>) -> fmt::Result {
        match self {
            InvalidEncoding::Tilde => write!(f, "tilde (~) not followed by 0 or 1"),
            InvalidEncoding::Slash => write!(f, "slash (/) found in token"),
        }
    }
}

#[cfg(feature = "std")]
impl std::error::Error for InvalidEncoding {}

/*
░░░░░░░░░░░░░░░░░░░░░░░░░░░░░░░░░░░░░░░░░░░░░░░░░░░░░░░░░░░░░░░░░░░░░░░░░░░░░░░░
╔══════════════════════════════════════════════════════════════════════════════╗
║                                                                              ║
║                                    Tests                                     ║
║                                   ¯¯¯¯¯¯¯                                    ║
╚══════════════════════════════════════════════════════════════════════════════╝
░░░░░░░░░░░░░░░░░░░░░░░░░░░░░░░░░░░░░░░░░░░░░░░░░░░░░░░░░░░░░░░░░░░░░░░░░░░░░░░░
*/

#[cfg(test)]
mod tests {
    use crate::Pointer;

    use super::*;
    use quickcheck_macros::quickcheck;

    #[test]
    fn from() {
        assert_eq!(Token::from("/").encoded(), "~1");
        assert_eq!(Token::from("~/").encoded(), "~0~1");
        assert_eq!(Token::from(34u32).encoded(), "34");
        assert_eq!(Token::from(34u64).encoded(), "34");
        assert_eq!(Token::from(String::from("foo")).encoded(), "foo");
        assert_eq!(Token::from(&Token::new("foo")).encoded(), "foo");
    }

    #[test]
    fn to_index() {
        assert_eq!(Token::new("-").to_index(), Ok(Index::Next));
        assert_eq!(Token::new("0").to_index(), Ok(Index::Num(0)));
        assert_eq!(Token::new("2").to_index(), Ok(Index::Num(2)));
        assert!(Token::new("a").to_index().is_err());
        assert!(Token::new("-1").to_index().is_err());
    }

    #[test]
    fn new() {
        assert_eq!(Token::new("~1").encoded(), "~01");
        assert_eq!(Token::new("a/b").encoded(), "a~1b");
    }

    #[test]
    fn from_encoded() {
        assert_eq!(Token::from_encoded("~1").unwrap().encoded(), "~1");
        assert_eq!(Token::from_encoded("~0~1").unwrap().encoded(), "~0~1");
        let t = Token::from_encoded("a~1b").unwrap();
        assert_eq!(t.decoded(), "a/b");

        let sub = String::from("a/b");
        let err = Token::from_encoded(&sub).unwrap_err();
        let labels: Vec<_> = err.labels(&sub).unwrap().into_iter().collect();
        assert_eq!(labels, vec![Label::new("invalid character".into(), 1, 1)]);
        let err = err.into_report(sub);
        #[cfg(feature = "miette")]
        {
            let labels: Vec<_> = miette::Diagnostic::labels(&err)
                .unwrap()
                .into_iter()
                .collect();
            assert_eq!(
                labels,
                vec![miette::LabeledSpan::new(
                    Some("invalid character".into()),
                    1,
                    1
                )]
            );
        }
        let (err, _) = err.decompose();
        assert_eq!(
            err,
            EncodingError {
                offset: 1,
                source: InvalidEncoding::Slash
            }
        );

        let sub = String::from("a~a");
        let err = Token::from_encoded(&sub).unwrap_err();
        let labels: Vec<_> = err.labels(&sub).unwrap().into_iter().collect();
        assert_eq!(labels, vec![Label::new("must be 0 or 1".into(), 2, 1)]);
        let err = err.into_report(sub);
        #[cfg(feature = "miette")]
        {
            let labels: Vec<_> = miette::Diagnostic::labels(&err)
                .unwrap()
                .into_iter()
                .collect();
            assert_eq!(
                labels,
                vec![miette::LabeledSpan::new(
                    Some("must be 0 or 1".into()),
                    2,
                    1
                )]
            );
        }
        let (err, _) = err.decompose();
        assert_eq!(
            err,
            EncodingError {
                offset: 2,
                source: InvalidEncoding::Tilde
            }
        );
        let sub = String::from("a~");
        let err = Token::from_encoded(&sub).unwrap_err();
        let labels: Vec<_> = err.labels(&sub).unwrap().into_iter().collect();
        assert_eq!(
            labels,
            vec![Label::new("incomplete escape sequence".into(), 1, 1)]
        );
        let err = err.into_report(sub);
        #[cfg(feature = "miette")]
        {
            let labels: Vec<_> = miette::Diagnostic::labels(&err)
                .unwrap()
                .into_iter()
                .collect();
            assert_eq!(
                labels,
                vec![miette::LabeledSpan::new(
                    Some("incomplete escape sequence".into()),
                    1,
                    1
                )]
            );
        }
        let (err, _) = err.decompose();
        assert_eq!(
            err,
            EncodingError {
                offset: 2,
                source: InvalidEncoding::Tilde
            }
        );
    }

    #[test]
    fn into_owned() {
        let token = Token::from_encoded("foo~0").unwrap().into_owned();
        assert_eq!(token.encoded(), "foo~0");
    }

    #[quickcheck]
    fn encode_decode(s: String) -> bool {
        let token = Token::new(s);
        let decoded = Token::from_encoded(token.encoded()).unwrap();
        token == decoded
    }

    #[test]
    fn tokens() {
        let pointer = Pointer::from_static("/a/b/c");
        let tokens: Vec<Token> = pointer.tokens().collect();
        assert_eq!(tokens, unsafe {
            vec![
                Token::from_encoded_unchecked("a"),
                Token::from_encoded_unchecked("b"),
                Token::from_encoded_unchecked("c"),
            ]
        });
    }

    #[test]
    fn is_next() {
        let token = Token::new("-");
        assert!(token.is_next());
        let token = Token::new("0");
        assert!(!token.is_next());
        let token = Token::new("a");
        assert!(!token.is_next());
        let token = Token::new("");
        assert!(!token.is_next());
    }
}<|MERGE_RESOLUTION|>--- conflicted
+++ resolved
@@ -103,13 +103,8 @@
         }
         if escaped {
             return Err(EncodingError {
-<<<<<<< HEAD
                 offset: inner.len(),
-                source: InvalidEncoding::Slash,
-=======
-                offset: s.len(),
                 source: InvalidEncoding::Tilde,
->>>>>>> 29840e7e
             });
         }
         Ok(Self { inner })
