--- conflicted
+++ resolved
@@ -7,17 +7,13 @@
 
 ## Unreleased
 
-<<<<<<< HEAD
-### Fixed
-
 ### Deprecated
 
 -   Deprecated `ResolveError` name.
-=======
+
 ### Changed
 -   Sealed the `Diagnose` trait.
 -   Implementation of the `Default` trait for `Pointer` now doesn't constrain the lifetime.
->>>>>>> b3025680
 
 ## [0.7.1] 2025-02-16
 
