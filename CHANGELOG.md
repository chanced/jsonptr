--- conflicted
+++ resolved
@@ -13,12 +13,9 @@
 -   Adds method `into_buf` for `Box<Pointer>` and `impl From<PathBuf> for Box<Pointer>`. 
 -   Adds unsafe associated methods `Pointer::new_unchecked` and `PointerBuf::new_unchecked` for
     external zero-cost construction.
-<<<<<<< HEAD
 -   Adds `Pointer::starts_with` and `Pointer::ends_with` for prefix and suffix matching.
-=======
 -   Adds new `ParseIndexError` variant to express the presence non-digit characters in the token.
 -   Adds `Token::is_next` for checking if a token represents the `-` character.
->>>>>>> b4234898
 
 ### Changed
 
