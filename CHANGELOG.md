--- conflicted
+++ resolved
@@ -7,11 +7,10 @@
 
 ## Unreleased
 
-<<<<<<< HEAD
 ### Deprecated
 
 -   Deprecated `ResolveError` name.
-=======
+
 ### Fixed
 
 -   `EncodingError` and `ParseIndexError` now implement `Diagnostic`, which
@@ -26,7 +25,6 @@
     longer holds a copy of the input string internally. This is a breaking
     change. To access equivalent functionality, use the `Diagnostic` API
     integration.
->>>>>>> 29840e7e
 
 ### Changed
 -   Sealed the `Diagnose` trait.
