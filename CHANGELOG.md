# Changelog

All notable changes to this project will be documented in this file.

The format is based on [Keep a Changelog](https://keepachangelog.com/en/1.0.0/),
and this project adheres to [Semantic Versioning](https://semver.org/spec/v2.0.0.html).


## [Unreleased]

### Added

-   Adds method `into_buf` for `Box<Pointer>` and `impl From<PathBuf> for Box<Pointer>`. 
-   Adds unsafe associated methods `Pointer::new_unchecked` and `PointerBuf::new_unchecked` for
    external zero-cost construction.
<<<<<<< HEAD
-   Adds new `ParseIndexError` variant to express the presence non-digit characters in the token.
=======
-   Adds `Token::is_next` for checking if a token represents the `-` character.
>>>>>>> 9a15d91e

### Changed

-   Changed signature of `PathBuf::parse` to avoid requiring allocation.
-   Bumps minimum Rust version to 1.79.

### Fixed

-   Make validation of array indices conform to RFC 6901 in the presence of non-digit characters.

## [0.6.2] 2024-09-30

### Added

-   Adds methods `len` and `is_empty` to `Pointer`

## [0.6.1] 2024-09-26

## Added

-   Adds fluid methods `with_trailing_token`, `with_leading_token`, `concat` to `Pointer`.

## [0.6.0] - 2024-08-06

### Fixed

-   `Token::to_index` now fails if the token contains leading zeros, as mandated by the RFC.

### Changed

-   `ParseIndexError` is now an enum to reflect the new failure mode when parsing indices.

## [0.5.1]

### Changed

-   README tweak.

## [0.5.0]

This is a breaking release including:

-   [#30](https://github.com/chanced/jsonptr/pull/30) and [#37](https://github.com/chanced/jsonptr/pull/37) by [@asmello](https://github.com/asmello)
-   [#41](https://github.com/chanced/jsonptr/pull/41) by [@chanced](https://github.com/chanced) & [@asmello](https://github.com/asmello)

### Added

-   New slice type `Pointer` that enables zero-copy usage patterns
-   New const constructor `const fn Pointer::from_static` for compile-time allocated `Pointer`s
-   Zero-allocation `Pointer::root` singleton pointer
-   [Quickcheck](https://docs.rs/quickcheck/latest/quickcheck/index.html)-based testing
-   New methods: `Pointer::split_front`, `Pointer::split_back`, `Pointer::parent`, `Pointer::strip_suffix`
-   Implemented `Display` and `Debug` for `ParseError`
-   Adds `Pointer::split_at` which utilizes character offsets to split a pointer at a separator
-   Adds specific error types `ParseError`, `ResolveError`, `AssignError`

### Changed

-   JSON Pointers with leading `"#"` are no longer accepted. Previously, the erroneous leading hashtag was allowed during parsing but discarded.
-   `Assign`, `Resolve`, `ResolveMut`, `Delete` all now use associated types `Value` and `Error`, allowing for more impls other than JSON
-   Debug implementation now preserves type information (e.g. prints `PathBuf("/foo/bar")` instead of `"/foo/bar"`) - `Display` remains the same
-   Original `Pointer` type renamed to `PointerBuf`
-   Error types now use character `offset` indexing instead of owned copies of `Pointer` and `Token`.
-   `Pointer::root` is now `PointerBuf::new`
-   `Pointer::new` is now `PointerBuf::from_tokens` (and takes an `IntoIterator` argument - arrays still work)
-   `Pointer::union` is now `PointerBuf::intersection`
-   `Token` type has been simplified and is now by default a borrowed type (use `Token::to_owned` or `Token::into_owned` to make it owned)
-   `Assign::assign` now returns `Result<Option<Assign::Value>, AssignError>`, where `Option<Assign::Value>` is the replaced value

### Fixed

-   Fixes [#28](https://github.com/chanced/jsonptr/pull/28): `Pointer::union` is misleadingly named

### Removed

-   Removes `Assignment`
-   Removes `MaybePointer`
-   Removes `Error`
-   Removes `impl Deref<Target=&str>` from `Pointer`
-   Removes optional dependencies of `url`, `fluent-uri` and `uniresid` as well as the `TryFrom` implementations for their respective types
-   Removed `Token::as_key` and `Token::as_str` - use `Token::decoded().as_ref()` to achieve the same effect
-   Several redundant or error-prone trait implementations were removed from `Token`

## [0.4.7] 2024-03-18

-   Fixes issue with `pop_front` on a token with an empty string leaving the pointer in an invalid state. #25 by [@wngr](https://github.com/wngr)
-   Fixes issue with `pop_back` on a token with an empty string. #26 by [@asmello](https://github.com/asmello)

## [0.4.6] 2024-03-24

-   Fixes `Pointer::last` panicking for empty/root pointers #23 by [@wngr](https://github.com/wngr)

## [0.4.5] 2024-02-23

### Fixed

-   Fixes issue with `Pointer::push_back` that does not allow for empty strings
    to be appended as tokens. #21 fixed by [@wngr](https://github.com/wngr)

## [0.4.3] 2023-08-20

### Added

-   Adds `parse` method to `Pointer` which calls the currently existing `FromStr`
    impl

## [0.4.2] 2023-06-23

### Added

-   implements `IntoIterator` for `&Pointer`

## [0.4.1] 2023-06-21

### Added

-   implements `Borrow<[u8]>` and `AsRef<[u8]>` for `Pointer`

## [0.4.0] 2023-05-31

### Added

-   Adds `CHANGELOG.md` which will be better upkept moving forward.
-   Adds `MaybePointer` to assist with deserialization which should not fail fast.

### Changed

-   `Pointer::new` now accepts a generic list, so `&["example"]` can be replaced by `["example"]`. For untyped, empty slices (i.e. `Pointer::new(&[])`), use `Pointer::default()`.
-   `std` is now enabled by default.

### Removed

-   Removes optional `MalformedPointerError` from `Pointer`.

## [0.3.6] 2023-05-23

### Changed

-   Adds quotes around `Pointer` debug output (#11)

### Fixed

-   Adds missing `impl std::error::Error` for `Error`, `NotFoundError`, `MalformedError`
-   Fixes build for `std` feature flag

## [0.3.4] 2023-05-11

### Added

-   Adds feature flag `fluent-uri` for `From<fluent_uri::Uri<_>` impl (#3)

## [0.2.0] 2023-02-24

### Changed

-   `std` is now optional
-   Adds feature flags `"uniresid"`, `"url"` to enable implementing `From<Uri>`, `From<Url>` (respectively).

### Removed

-   Removes `Cargo.lock`
-   Makes `uniresid` and `uri` optional

## [0.1.0] - 2022-06-12

### Fixed

-   Fixes root pointer representation `""` rather than the erroneous `"/"`
-   Fixes an issue where encoded tokens were not being resolved properly<|MERGE_RESOLUTION|>--- conflicted
+++ resolved
@@ -13,11 +13,8 @@
 -   Adds method `into_buf` for `Box<Pointer>` and `impl From<PathBuf> for Box<Pointer>`. 
 -   Adds unsafe associated methods `Pointer::new_unchecked` and `PointerBuf::new_unchecked` for
     external zero-cost construction.
-<<<<<<< HEAD
 -   Adds new `ParseIndexError` variant to express the presence non-digit characters in the token.
-=======
 -   Adds `Token::is_next` for checking if a token represents the `-` character.
->>>>>>> 9a15d91e
 
 ### Changed
 
