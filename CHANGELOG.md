--- conflicted
+++ resolved
@@ -10,12 +10,9 @@
 
 ### Added
 
-<<<<<<< HEAD
 -   Adds method `into_buf` for `Box<Pointer>` and `impl From<PathBuf> for Box<Pointer>`. 
-=======
 -   Adds unsafe associated methods `Pointer::new_unchecked` and `PointerBuf::new_unchecked` for
     external zero-cost construction.
->>>>>>> 9b779082
 
 ### Changed
 
