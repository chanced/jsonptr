# Changelog

All notable changes to this project will be documented in this file.

The format is based on [Keep a Changelog](https://keepachangelog.com/en/1.0.0/),
and this project adheres to [Semantic Versioning](https://semver.org/spec/v2.0.0.html).

## [Unreleased]

<<<<<<< HEAD
### Changed

-   Changed signature of `PathBuf::parse` to avoid requiring allocation.
=======
-   Bump minimum Rust version to 1.79
>>>>>>> c96007e9

## [0.6.2] 2024-09-30

### Added

-   Adds methods `len` and `is_empty` to `Pointer`

## [0.6.1] 2024-09-26

## Added

-   Adds fluid methods `with_trailing_token`, `with_leading_token`, `concat` to `Pointer`.

## [0.6.0] - 2024-08-06

### Fixed

-   `Token::to_index` now fails if the token contains leading zeros, as mandated by the RFC.

### Changed

-   `ParseIndexError` is now an enum to reflect the new failure mode when parsing indices.

## [0.5.1]

### Changed

-   README tweak.

## [0.5.0]

This is a breaking release including:

-   [#30](https://github.com/chanced/jsonptr/pull/30) and [#37](https://github.com/chanced/jsonptr/pull/37) by [@asmello](https://github.com/asmello)
-   [#41](https://github.com/chanced/jsonptr/pull/41) by [@chanced](https://github.com/chanced) & [@asmello](https://github.com/asmello)

### Added

-   New slice type `Pointer` that enables zero-copy usage patterns
-   New const constructor `const fn Pointer::from_static` for compile-time allocated `Pointer`s
-   Zero-allocation `Pointer::root` singleton pointer
-   [Quickcheck](https://docs.rs/quickcheck/latest/quickcheck/index.html)-based testing
-   New methods: `Pointer::split_front`, `Pointer::split_back`, `Pointer::parent`, `Pointer::strip_suffix`
-   Implemented `Display` and `Debug` for `ParseError`
-   Adds `Pointer::split_at` which utilizes character offsets to split a pointer at a separator
-   Adds specific error types `ParseError`, `ResolveError`, `AssignError`

### Changed

-   JSON Pointers with leading `"#"` are no longer accepted. Previously, the erroneous leading hashtag was allowed during parsing but discarded.
-   `Assign`, `Resolve`, `ResolveMut`, `Delete` all now use associated types `Value` and `Error`, allowing for more impls other than JSON
-   Debug implementation now preserves type information (e.g. prints `PathBuf("/foo/bar")` instead of `"/foo/bar"`) - `Display` remains the same
-   Original `Pointer` type renamed to `PointerBuf`
-   Error types now use character `offset` indexing instead of owned copies of `Pointer` and `Token`.
-   `Pointer::root` is now `PointerBuf::new`
-   `Pointer::new` is now `PointerBuf::from_tokens` (and takes an `IntoIterator` argument - arrays still work)
-   `Pointer::union` is now `PointerBuf::intersection`
-   `Token` type has been simplified and is now by default a borrowed type (use `Token::to_owned` or `Token::into_owned` to make it owned)
-   `Assign::assign` now returns `Result<Option<Assign::Value>, AssignError>`, where `Option<Assign::Value>` is the replaced value

### Fixed

-   Fixes [#28](https://github.com/chanced/jsonptr/pull/28): `Pointer::union` is misleadingly named

### Removed

-   Removes `Assignment`
-   Removes `MaybePointer`
-   Removes `Error`
-   Removes `impl Deref<Target=&str>` from `Pointer`
-   Removes optional dependencies of `url`, `fluent-uri` and `uniresid` as well as the `TryFrom` implementations for their respective types
-   Removed `Token::as_key` and `Token::as_str` - use `Token::decoded().as_ref()` to achieve the same effect
-   Several redundant or error-prone trait implementations were removed from `Token`

## [0.4.7] 2024-03-18

-   Fixes issue with `pop_front` on a token with an empty string leaving the pointer in an invalid state. #25 by [@wngr](https://github.com/wngr)
-   Fixes issue with `pop_back` on a token with an empty string. #26 by [@asmello](https://github.com/asmello)

## [0.4.6] 2024-03-24

-   Fixes `Pointer::last` panicking for empty/root pointers #23 by [@wngr](https://github.com/wngr)

## [0.4.5] 2024-02-23

### Fixed

-   Fixes issue with `Pointer::push_back` that does not allow for empty strings
    to be appended as tokens. #21 fixed by [@wngr](https://github.com/wngr)

## [0.4.3] 2023-08-20

### Added

-   Adds `parse` method to `Pointer` which calls the currently existing `FromStr`
    impl

## [0.4.2] 2023-06-23

### Added

-   implements `IntoIterator` for `&Pointer`

## [0.4.1] 2023-06-21

### Added

-   implements `Borrow<[u8]>` and `AsRef<[u8]>` for `Pointer`

## [0.4.0] 2023-05-31

### Added

-   Adds `CHANGELOG.md` which will be better upkept moving forward.
-   Adds `MaybePointer` to assist with deserialization which should not fail fast.

### Changed

-   `Pointer::new` now accepts a generic list, so `&["example"]` can be replaced by `["example"]`. For untyped, empty slices (i.e. `Pointer::new(&[])`), use `Pointer::default()`.
-   `std` is now enabled by default.

### Removed

-   Removes optional `MalformedPointerError` from `Pointer`.

## [0.3.6] 2023-05-23

### Changed

-   Adds quotes around `Pointer` debug output (#11)

### Fixed

-   Adds missing `impl std::error::Error` for `Error`, `NotFoundError`, `MalformedError`
-   Fixes build for `std` feature flag

## [0.3.4] 2023-05-11

### Added

-   Adds feature flag `fluent-uri` for `From<fluent_uri::Uri<_>` impl (#3)

## [0.2.0] 2023-02-24

### Changed

-   `std` is now optional
-   Adds feature flags `"uniresid"`, `"url"` to enable implementing `From<Uri>`, `From<Url>` (respectively).

### Removed

-   Removes `Cargo.lock`
-   Makes `uniresid` and `uri` optional

## [0.1.0] - 2022-06-12

### Fixed

-   Fixes root pointer representation `""` rather than the erroneous `"/"`
-   Fixes an issue where encoded tokens were not being resolved properly<|MERGE_RESOLUTION|>--- conflicted
+++ resolved
@@ -7,13 +7,10 @@
 
 ## [Unreleased]
 
-<<<<<<< HEAD
 ### Changed
 
 -   Changed signature of `PathBuf::parse` to avoid requiring allocation.
-=======
 -   Bump minimum Rust version to 1.79
->>>>>>> c96007e9
 
 ## [0.6.2] 2024-09-30
 
