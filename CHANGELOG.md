# Changelog

All notable changes to this project will be documented in this file.

The format is based on [Keep a Changelog](https://keepachangelog.com/en/1.0.0/),
and this project adheres to [Semantic Versioning](https://semver.org/spec/v2.0.0.html).

## [Unreleased]

<<<<<<< HEAD
### Added

-   Adds unsafe associated methods `Pointer::new_unchecked` and `PointerBuf::new_unchecked` for
    external zero-cost construction.
=======
-   Bump minimum Rust version to 1.79
>>>>>>> c96007e9

## [0.6.2] 2024-09-30

### Added

-   Adds methods `len` and `is_empty` to `Pointer`

## [0.6.1] 2024-09-26

## Added

-   Adds fluid methods `with_trailing_token`, `with_leading_token`, `concat` to `Pointer`.

## [0.6.0] - 2024-08-06

### Fixed

-   `Token::to_index` now fails if the token contains leading zeros, as mandated by the RFC.

### Changed

-   `ParseIndexError` is now an enum to reflect the new failure mode when parsing indices.

## [0.5.1]

### Changed

-   README tweak.

## [0.5.0]

This is a breaking release including:

-   [#30](https://github.com/chanced/jsonptr/pull/30) and [#37](https://github.com/chanced/jsonptr/pull/37) by [@asmello](https://github.com/asmello)
-   [#41](https://github.com/chanced/jsonptr/pull/41) by [@chanced](https://github.com/chanced) & [@asmello](https://github.com/asmello)

### Added

-   New slice type `Pointer` that enables zero-copy usage patterns
-   New const constructor `const fn Pointer::from_static` for compile-time allocated `Pointer`s
-   Zero-allocation `Pointer::root` singleton pointer
-   [Quickcheck](https://docs.rs/quickcheck/latest/quickcheck/index.html)-based testing
-   New methods: `Pointer::split_front`, `Pointer::split_back`, `Pointer::parent`, `Pointer::strip_suffix`
-   Implemented `Display` and `Debug` for `ParseError`
-   Adds `Pointer::split_at` which utilizes character offsets to split a pointer at a separator
-   Adds specific error types `ParseError`, `ResolveError`, `AssignError`

### Changed

-   JSON Pointers with leading `"#"` are no longer accepted. Previously, the erroneous leading hashtag was allowed during parsing but discarded.
-   `Assign`, `Resolve`, `ResolveMut`, `Delete` all now use associated types `Value` and `Error`, allowing for more impls other than JSON
-   Debug implementation now preserves type information (e.g. prints `PathBuf("/foo/bar")` instead of `"/foo/bar"`) - `Display` remains the same
-   Original `Pointer` type renamed to `PointerBuf`
-   Error types now use character `offset` indexing instead of owned copies of `Pointer` and `Token`.
-   `Pointer::root` is now `PointerBuf::new`
-   `Pointer::new` is now `PointerBuf::from_tokens` (and takes an `IntoIterator` argument - arrays still work)
-   `Pointer::union` is now `PointerBuf::intersection`
-   `Token` type has been simplified and is now by default a borrowed type (use `Token::to_owned` or `Token::into_owned` to make it owned)
-   `Assign::assign` now returns `Result<Option<Assign::Value>, AssignError>`, where `Option<Assign::Value>` is the replaced value

### Fixed

-   Fixes [#28](https://github.com/chanced/jsonptr/pull/28): `Pointer::union` is misleadingly named

### Removed

-   Removes `Assignment`
-   Removes `MaybePointer`
-   Removes `Error`
-   Removes `impl Deref<Target=&str>` from `Pointer`
-   Removes optional dependencies of `url`, `fluent-uri` and `uniresid` as well as the `TryFrom` implementations for their respective types
-   Removed `Token::as_key` and `Token::as_str` - use `Token::decoded().as_ref()` to achieve the same effect
-   Several redundant or error-prone trait implementations were removed from `Token`

## [0.4.7] 2024-03-18

-   Fixes issue with `pop_front` on a token with an empty string leaving the pointer in an invalid state. #25 by [@wngr](https://github.com/wngr)
-   Fixes issue with `pop_back` on a token with an empty string. #26 by [@asmello](https://github.com/asmello)

## [0.4.6] 2024-03-24

-   Fixes `Pointer::last` panicking for empty/root pointers #23 by [@wngr](https://github.com/wngr)

## [0.4.5] 2024-02-23

### Fixed

-   Fixes issue with `Pointer::push_back` that does not allow for empty strings
    to be appended as tokens. #21 fixed by [@wngr](https://github.com/wngr)

## [0.4.3] 2023-08-20

### Added

-   Adds `parse` method to `Pointer` which calls the currently existing `FromStr`
    impl

## [0.4.2] 2023-06-23

### Added

-   implements `IntoIterator` for `&Pointer`

## [0.4.1] 2023-06-21

### Added

-   implements `Borrow<[u8]>` and `AsRef<[u8]>` for `Pointer`

## [0.4.0] 2023-05-31

### Added

-   Adds `CHANGELOG.md` which will be better upkept moving forward.
-   Adds `MaybePointer` to assist with deserialization which should not fail fast.

### Changed

-   `Pointer::new` now accepts a generic list, so `&["example"]` can be replaced by `["example"]`. For untyped, empty slices (i.e. `Pointer::new(&[])`), use `Pointer::default()`.
-   `std` is now enabled by default.

### Removed

-   Removes optional `MalformedPointerError` from `Pointer`.

## [0.3.6] 2023-05-23

### Changed

-   Adds quotes around `Pointer` debug output (#11)

### Fixed

-   Adds missing `impl std::error::Error` for `Error`, `NotFoundError`, `MalformedError`
-   Fixes build for `std` feature flag

## [0.3.4] 2023-05-11

### Added

-   Adds feature flag `fluent-uri` for `From<fluent_uri::Uri<_>` impl (#3)

## [0.2.0] 2023-02-24

### Changed

-   `std` is now optional
-   Adds feature flags `"uniresid"`, `"url"` to enable implementing `From<Uri>`, `From<Url>` (respectively).

### Removed

-   Removes `Cargo.lock`
-   Makes `uniresid` and `uri` optional

## [0.1.0] - 2022-06-12

### Fixed

-   Fixes root pointer representation `""` rather than the erroneous `"/"`
-   Fixes an issue where encoded tokens were not being resolved properly<|MERGE_RESOLUTION|>--- conflicted
+++ resolved
@@ -7,14 +7,14 @@
 
 ## [Unreleased]
 
-<<<<<<< HEAD
 ### Added
 
 -   Adds unsafe associated methods `Pointer::new_unchecked` and `PointerBuf::new_unchecked` for
     external zero-cost construction.
-=======
--   Bump minimum Rust version to 1.79
->>>>>>> c96007e9
+
+### Changed
+
+-   Bumps minimum Rust version to 1.79
 
 ## [0.6.2] 2024-09-30
 
